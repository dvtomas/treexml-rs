<<<<<<< HEAD
extern crate std;
extern crate xml;

#[derive(Debug, Fail)]
pub enum Error {
    #[fail(display = "Element not found: '{}'", t)] ElementNotFound { t: String },
    #[fail(display = "Value could not be parsed: '{}'", t)] ValueFromStr { t: String },
    #[fail(display = "Parse error: '{}'", what)] ParseError { what: String },
    #[fail(display = "Write error: '{}'", what)] WriteError { what: String },
=======
use failure;
use xml;

#[derive(Debug, Fail)]
pub enum Error {
    #[fail(display = "Element not found: '{}'", t)]
    ElementNotFound { t: String },
    #[fail(display = "Value could not be parsed: '{}'", t)]
    ValueFromStr { t: String },
    #[fail(display = "Parse error: '{}'", _0)]
    ParseError(failure::Error),
    #[fail(display = "Write error: '{}'", _0)]
    WriteError(failure::Error),
>>>>>>> 412c31a6
}

impl From<xml::reader::Error> for Error {
    fn from(v: xml::reader::Error) -> Self {
<<<<<<< HEAD
        Error::ParseError {
            what: std::error::Error::description(&v).into(),
        }
=======
        Error::ParseError(v.into())
>>>>>>> 412c31a6
    }
}

impl From<xml::writer::Error> for Error {
    fn from(v: xml::writer::Error) -> Self {
<<<<<<< HEAD
        Error::WriteError {
            what: std::error::Error::description(&v).into(),
        }
=======
        Error::WriteError(v.into())
>>>>>>> 412c31a6
    }
}<|MERGE_RESOLUTION|>--- conflicted
+++ resolved
@@ -1,14 +1,3 @@
-<<<<<<< HEAD
-extern crate std;
-extern crate xml;
-
-#[derive(Debug, Fail)]
-pub enum Error {
-    #[fail(display = "Element not found: '{}'", t)] ElementNotFound { t: String },
-    #[fail(display = "Value could not be parsed: '{}'", t)] ValueFromStr { t: String },
-    #[fail(display = "Parse error: '{}'", what)] ParseError { what: String },
-    #[fail(display = "Write error: '{}'", what)] WriteError { what: String },
-=======
 use failure;
 use xml;
 
@@ -22,29 +11,16 @@
     ParseError(failure::Error),
     #[fail(display = "Write error: '{}'", _0)]
     WriteError(failure::Error),
->>>>>>> 412c31a6
 }
 
 impl From<xml::reader::Error> for Error {
     fn from(v: xml::reader::Error) -> Self {
-<<<<<<< HEAD
-        Error::ParseError {
-            what: std::error::Error::description(&v).into(),
-        }
-=======
         Error::ParseError(v.into())
->>>>>>> 412c31a6
     }
 }
 
 impl From<xml::writer::Error> for Error {
     fn from(v: xml::writer::Error) -> Self {
-<<<<<<< HEAD
-        Error::WriteError {
-            what: std::error::Error::description(&v).into(),
-        }
-=======
         Error::WriteError(v.into())
->>>>>>> 412c31a6
     }
 }