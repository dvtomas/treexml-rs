//! An element-tree style XML library
//!
//! # Examples
//!
//! ## Reading
//!
//! ```
//! use treexml::Document;
//!
//! let doc_raw = r#"
//! <?xml version="1.1" encoding="UTF-8"?>
//! <table>
//!     <fruit type="apple">worm</fruit>
//!     <vegetable />
//! </table>
//! "#;
//!
//! let doc = Document::parse(doc_raw.as_bytes()).unwrap();
//! let root = doc.root.unwrap();
//!
//! let fruit = root.find_child(|tag| tag.name == "fruit").unwrap().clone();
//! println!("{} [{:?}] = {}", fruit.name, fruit.attributes, fruit.text().unwrap());
//! ```
//!
//! ## Writing
//!
//! ```
//! use treexml::{Document, Element, Node};
//!
//! let mut root = Element::new("root");
//! let mut child = Element::new("child");
//! child.children.push(Node::Text("contents".to_owned()));
//! root.children.push(Node::Element(child));
//!
//! let doc = Document{
//!     root: Some(root),
//!     .. Document::default()
//! };
//!
//! println!("{}", doc);
//! ```
//!
//!

<<<<<<< HEAD
mod errors;

=======
#[macro_use]
extern crate failure;
extern crate linked_hash_map;
>>>>>>> 9e616bfe
extern crate xml;

use std::borrow::Cow;
use std::fmt;
use std::io::{Read, Write};
use std::iter::Filter;
use std::str::FromStr;
use std::string::ToString;

use linked_hash_map::LinkedHashMap;
use xml::common::XmlVersion as BaseXmlVersion;

pub use builder::*;
pub use errors::*;

mod errors;

mod builder;

/// Enumeration of XML versions
///
/// This exists solely because `xml-rs`'s `XmlVersion` doesn't implement Debug
#[derive(Debug, Copy, Clone, PartialEq, Eq)]
pub enum XmlVersion {
    /// XML Version 1.0
    Version10,
    /// XML Version 1.1
    Version11,
}

impl From<BaseXmlVersion> for XmlVersion {
    fn from(value: BaseXmlVersion) -> XmlVersion {
        match value {
            BaseXmlVersion::Version10 => XmlVersion::Version10,
            BaseXmlVersion::Version11 => XmlVersion::Version11,
        }
    }
}

impl From<XmlVersion> for BaseXmlVersion {
    fn from(value: XmlVersion) -> BaseXmlVersion {
        match value {
            XmlVersion::Version10 => BaseXmlVersion::Version10,
            XmlVersion::Version11 => BaseXmlVersion::Version11,
        }
    }
}

#[derive(Debug, Clone, PartialEq, Eq)]
pub enum Node {
    Element(Element),
    Text(String),
    CData(String),
    Comment(String),
}

/// An XML element
#[derive(Debug, Clone, PartialEq, Eq)]
pub struct Element {
    /// Tag prefix, used for namespacing: `xsl` in `xsl:for-each`
    pub prefix: Option<String>,
    /// Tag name: `for-each` in `xsl:for-each`
    pub name: String,
    /// Tag attributes
    pub attributes: LinkedHashMap<String, String>,
    /// A vector of child elements
    pub children: Vec<Node>,
}

impl Default for Element {
    fn default() -> Self {
        Element {
            prefix: None,
            name: "tag".to_owned(),
            attributes: LinkedHashMap::new(),
            children: Vec::new(),
        }
    }
}

#[derive(Clone)]
pub struct ElementIter<'a> {
    iter: std::slice::Iter<'a, Node>
}

impl<'a> Iterator for ElementIter<'a> {
    type Item = &'a Element;

    #[inline]
    fn next(&mut self) -> Option<&'a Element> {
        for node in self.iter.by_ref() {
            if let &Node::Element(ref element) = node {
                return Some(element);
            }
        }
        None
    }

    #[inline]
    fn size_hint(&self) -> (usize, Option<usize>) {
        let (_, upper) = self.iter.size_hint();
        (0, upper)
    }
}

pub struct ElementIterMut<'a> {
    iter: std::slice::IterMut<'a, Node>
}

impl<'a> Iterator for ElementIterMut<'a> {
    type Item = &'a mut Element;

    #[inline]
    fn next(&mut self) -> Option<&'a mut Element> {
        for node in self.iter.by_ref() {
            if let &mut Node::Element(ref mut element) = node {
                return Some(element);
            }
        }
        None
    }

    #[inline]
    fn size_hint(&self) -> (usize, Option<usize>) {
        let (_, upper) = self.iter.size_hint();
        (0, upper)
    }
}

impl Element {
    /// Create a new `Element` with the tag name `name`
    pub fn new<S: ToString>(name: S) -> Element {
        Element {
            name: name.to_string(),
            ..Element::default()
        }
    }

    /// Parse the contents of an element
    fn parse<R: Read>(
        &mut self,
        mut reader: &mut xml::reader::EventReader<R>,
    ) -> Result<(), Error> {
        use xml::reader::XmlEvent;

        loop {
            let ev = reader.next()?;
            match ev {
                XmlEvent::StartElement {
                    name, attributes, ..
                } => {
                    let mut attr_map = LinkedHashMap::new();
                    for attr in attributes {
                        let attr_name = match attr.name.prefix {
                            Some(prefix) => format!("{}:{}", prefix, attr.name.local_name),
                            None => attr.name.local_name,
                        };
                        attr_map.insert(attr_name, attr.value);
                    }

                    let mut child = Element {
                        prefix: name.prefix,
                        name: name.local_name,
                        attributes: attr_map,
                        ..Element::default()
                    };
                    child.parse(&mut reader)?;
                    self.children.push(Node::Element(child));
                }
                XmlEvent::EndElement { name } => {
                    if name.prefix == self.prefix && name.local_name == self.name {
                        return Ok(());
                    } else {
                        // This should never happen, since the base xml library will panic first
                        panic!("Unexpected closing tag: {}, expected {}", name, self.name);
                    }
                }
                XmlEvent::Characters(s) => {
                    self.children.push(Node::Text(s));
                }
                XmlEvent::CData(s) => {
                    self.children.push(Node::CData(s));
                }
                XmlEvent::Comment(s) => {
                    self.children.push(Node::Comment(s));
                }
                XmlEvent::StartDocument { .. }
                | XmlEvent::EndDocument
                | XmlEvent::ProcessingInstruction { .. }
                | XmlEvent::Whitespace(_) => {}
            }
        }
    }

    /// Write an element and its contents to `writer`
    pub fn write<W: Write>(&self, writer: &mut xml::writer::EventWriter<W>) -> Result<(), Error> {
        use xml::attribute::Attribute;
        use xml::name::Name;
        use xml::namespace::Namespace;
        use xml::writer::XmlEvent;

        let name = Name::local(&self.name);
        let mut attributes = Vec::with_capacity(self.attributes.len());
        for (k, v) in &self.attributes {
            attributes.push(Attribute {
                name: Name::local(k),
                value: v,
            });
        }

        let namespace = Namespace::empty();

        writer.write(XmlEvent::StartElement {
            name,
            attributes: Cow::Owned(attributes),
            namespace: Cow::Owned(namespace),
        })?;

        for child in &self.children {
            match *child {
                Node::Text(ref s) => writer.write(XmlEvent::Characters(&s[..]))?,
                Node::CData(ref s) => writer.write(XmlEvent::CData(&s[..]))?,
                Node::Comment(ref s) => writer.write(XmlEvent::Comment(&s[..]))?,
                Node::Element(ref e) => e.write(writer)?,
            }
        }

        writer.write(XmlEvent::EndElement { name: Some(name) })?;

        Ok(())
    }

    #[inline]
    pub fn iter_child_elements<'a>(&'a self) -> ElementIter<'a> {
        ElementIter { iter: self.children.iter() }
    }

    #[inline]
    pub fn iter_child_elements_mut<'a>(&'a mut self) -> ElementIterMut<'a> {
        ElementIterMut { iter: self.children.iter_mut() }
    }

    /// Find a single child of the current `Element`, given a predicate
    pub fn find_child<P>(&self, predicate: P) -> Option<&Element>
        where P: for<'r> Fn(&'r &Element) -> bool,
    {
        self.iter_child_elements().find(predicate)
    }

    /// Find a single child of the current `Element`, given a predicate; returns a mutable borrow
    pub fn find_child_mut<P>(&mut self, predicate: P) -> Option<&mut Element>
        where P: for<'r> FnMut(&'r &mut Element) -> bool,
    {
        self.iter_child_elements_mut().find(predicate)
    }

    /// Traverse element using an xpath-like string: root/child/a
    pub fn find(&self, path: &str) -> Result<&Element, Error> {
        Self::find_path(&path.split('/').collect::<Vec<&str>>(), path, self)
    }

    /// Traverse element using an xpath-like string: root/child/a
    pub fn find_mut(&mut self, path: &str) -> Result<&mut Element, Error> {
        Self::find_path_mut(&path.split('/').collect::<Vec<&str>>(), path, self)
    }

    pub fn find_value<T: FromStr>(&self, path: &str) -> Result<Option<T>, Error> {
        let el = self.find(path)?;
        match el.text() {
            Some(text) => {
                match T::from_str(text.as_str()) {
                    Err(_) => Err(errors::Error::ValueFromStr {
                        t: text.to_string(),
                    }.into()),
                    Ok(value) => Ok(Some(value)),
                }
            }
            None => Ok(None)
        }
    }

    fn find_path<'a>(
        path: &[&str],
        original: &str,
        tree: &'a Element,
    ) -> Result<&'a Element, Error> {
        if path.is_empty() {
            return Ok(tree);
        }

        match tree.find_child(|t| t.name == path[0]) {
            Some(element) => Self::find_path(&path[1..], original, element),
            None => Err(errors::Error::ElementNotFound { t: original.into() }.into()),
        }
    }

    fn find_path_mut<'a>(path: &[&str], original: &str, tree: &'a mut Element) -> Result<&'a mut Element, Error> {
        if path.is_empty() {
            return Ok(tree);
        }

        match tree.find_child_mut(|t| t.name == path[0]) {
            Some(element) => Self::find_path_mut(&path[1..], original, element),
            None => Err(errors::Error::ElementNotFound { t: original.into() }.into()),
        }
    }

    /// Filters the children of the current `Element`, given a predicate
    pub fn filter_children<P>(&self, predicate: P) -> Filter<ElementIter, P>
        where P: for<'r> Fn(&'r &Element) -> bool,
    {
        self.iter_child_elements().filter(predicate)
    }

    /// Filters the children of the current `Element`, given a predicate; returns a mutable iterator
    pub fn filter_children_mut<P>(&mut self, predicate: P) -> Filter<ElementIterMut, P>
        where P: for<'r> FnMut(&'r &mut Element) -> bool,
    {
        self.iter_child_elements_mut().filter(predicate)
    }

    pub fn text(&self) -> Option<String> {
        let mut text = String::new();
        for node in &self.children {
            match node {
                &Node::Text(ref t) => text.push_str(t.as_str()),
                _ => {}
            }
        }
        if text.is_empty() {
            None
        } else {
            Some(text)
        }
    }
}

impl fmt::Display for Element {
    fn fmt(&self, f: &mut fmt::Formatter) -> fmt::Result {
        let doc = Document {
            root: Some(self.clone()),
            ..Document::default()
        };
        let mut v = Vec::<u8>::new();
        doc.write_with(&mut v, false, "  ", true).unwrap();
        let s = String::from_utf8(v).unwrap();
        f.write_str(&s[..])
    }
}

/// An XML document
#[derive(Debug, Clone, PartialEq, Eq)]
pub struct Document {
    /// Version of the XML document
    pub version: XmlVersion,
    /// Encoding of the XML document
    pub encoding: String,
    /// Root tag of the XML document
    pub root: Option<Element>,
}

impl Default for Document {
    fn default() -> Self {
        Document {
            version: XmlVersion::Version10,
            encoding: "UTF-8".to_owned(),
            root: None,
        }
    }
}

impl Document {
    /// Create a new `Document` with default values
    pub fn new() -> Document {
        Document {
            ..Document::default()
        }
    }

    /// Create a new `Document` with an Element or ElementBuilder at its root.
    pub fn build(root: &mut ElementBuilder) -> Self {
        Document {
            root: Some(root.element()),
            ..Self::default()
        }
    }

    /// Parse data from a reader to construct an XML document
    ///
    /// # Failures
    ///
    /// Passes any errors that the `xml-rs` library returns up the stack
    pub fn parse<R: Read>(r: R) -> Result<Document, Error> {
        use xml::reader::{EventReader, ParserConfig, XmlEvent};

        let mut config = ParserConfig::new();
        config.ignore_comments = false;

        let mut reader = EventReader::new_with_config(r, config);
        let mut doc = Document::new();

        loop {
            let ev = reader.next()?;
            match ev {
                XmlEvent::StartDocument {
                    version, encoding, ..
                } => {
                    doc.version = XmlVersion::from(version);
                    doc.encoding = encoding;
                }
                XmlEvent::StartElement {
                    name, attributes, ..
                } => {
                    // Start of the root element

                    let mut attr_map = LinkedHashMap::new();
                    for attr in attributes {
                        let attr_name = match attr.name.prefix {
                            Some(prefix) => format!("{}:{}", prefix, attr.name.local_name),
                            None => attr.name.local_name,
                        };
                        attr_map.insert(attr_name, attr.value);
                    }

                    let mut root = Element {
                        prefix: name.prefix,
                        name: name.local_name,
                        attributes: attr_map,
                        ..Element::default()
                    };
                    root.parse(&mut reader)?;
                    doc.root = Some(root);
                }
                XmlEvent::EndDocument => break,
                _ => {}
            }
        }

        Ok(doc)
    }

    pub fn write<W: Write>(&self, mut w: &mut W) -> Result<(), Error> {
        self.write_with(&mut w, true, "  ", true)
    }

    /// Writes a document to `w`
    pub fn write_with<W: Write>(
        &self,
        w: &mut W,
        document_decl: bool,
        indent_str: &'static str,
        indent: bool,
    ) -> Result<(), Error> {
        use xml::writer::{EmitterConfig, XmlEvent};

        let mut writer = EmitterConfig::new()
            .perform_indent(indent)
            .write_document_declaration(document_decl)
            .indent_string(indent_str)
            .create_writer(w);

        if document_decl {
            writer.write(XmlEvent::StartDocument {
                version: self.version.into(),
                encoding: Some(&self.encoding),
                standalone: None,
            })?;
        }

        if let Some(ref e) = self.root {
            e.write(&mut writer)?;
        }

        Ok(())
    }
}

impl fmt::Display for Document {
    fn fmt(&self, f: &mut fmt::Formatter) -> fmt::Result {
        let mut v = Vec::<u8>::new();
        self.write(&mut v).unwrap();
        let s = String::from_utf8(v).unwrap();
        f.write_str(&s[..])
    }
}<|MERGE_RESOLUTION|>--- conflicted
+++ resolved
@@ -42,14 +42,7 @@
 //!
 //!
 
-<<<<<<< HEAD
-mod errors;
-
-=======
-#[macro_use]
-extern crate failure;
 extern crate linked_hash_map;
->>>>>>> 9e616bfe
 extern crate xml;
 
 use std::borrow::Cow;
