//! An element-tree style XML library
//!
//! # Examples
//!
//! ## Reading
//!
//! ```
//! use treexml::Document;
//!
//! let doc_raw = r#"
//! <?xml version="1.1" encoding="UTF-8"?>
//! <table>
//!     <fruit type="apple">worm</fruit>
//!     <vegetable />
//! </table>
//! "#;
//!
//! let doc = Document::parse(doc_raw.as_bytes()).unwrap();
//! let root = doc.root.unwrap();
//!
//! let fruit = root.find_child(|tag| tag.name == "fruit").unwrap().clone();
//! println!("{} [{:?}] = {}", fruit.name, fruit.attributes, fruit.text().unwrap());
//! ```
//!
//! ## Writing
//!
//! ```
//! use treexml::{Document, Element, Node};
//!
//! let mut root = Element::new("root");
//! let mut child = Element::new("child");
//! child.children.push(Node::Text("contents".to_owned()));
//! root.children.push(Node::Element(child));
//!
//! let doc = Document{
//!     root: Some(root),
//!     .. Document::default()
//! };
//!
//! println!("{}", doc);
//! ```
//!
//!

#[macro_use]
extern crate failure;

mod errors;

extern crate xml;

mod builder;

use std::borrow::Cow;
use std::collections::HashMap;
use std::fmt;
use std::io::{Read, Write};
use std::iter::Filter;
use std::str::FromStr;
use std::string::ToString;

pub use errors::*;

pub use builder::*;

use xml::common::XmlVersion as BaseXmlVersion;

/// Enumeration of XML versions
///
/// This exists solely because `xml-rs`'s `XmlVersion` doesn't implement Debug
#[derive(Debug, Copy, Clone, PartialEq, Eq)]
pub enum XmlVersion {
    /// XML Version 1.0
    Version10,
    /// XML Version 1.1
    Version11,
}

impl From<BaseXmlVersion> for XmlVersion {
    fn from(value: BaseXmlVersion) -> XmlVersion {
        match value {
            BaseXmlVersion::Version10 => XmlVersion::Version10,
            BaseXmlVersion::Version11 => XmlVersion::Version11,
        }
    }
}

impl From<XmlVersion> for BaseXmlVersion {
    fn from(value: XmlVersion) -> BaseXmlVersion {
        match value {
            XmlVersion::Version10 => BaseXmlVersion::Version10,
            XmlVersion::Version11 => BaseXmlVersion::Version11,
        }
    }
}

#[derive(Debug, Clone, PartialEq, Eq)]
pub enum Node {
    Element(Element),
    Text(String),
    CData(String),
    Comment(String),
}

/// An XML element
#[derive(Debug, Clone, PartialEq, Eq)]
pub struct Element {
    /// Tag prefix, used for namespacing: `xsl` in `xsl:for-each`
    pub prefix: Option<String>,
    /// Tag name: `for-each` in `xsl:for-each`
    pub name: String,
    /// Tag attributes
    pub attributes: HashMap<String, String>,
    /// A vector of child elements
    pub children: Vec<Node>,
}

impl Default for Element {
    fn default() -> Self {
        Element {
            prefix: None,
            name: "tag".to_owned(),
            attributes: HashMap::new(),
            children: Vec::new(),
        }
    }
}

#[derive(Clone)]
pub struct ElementIter<'a> {
    iter: std::slice::Iter<'a, Node>
}

impl<'a> Iterator for ElementIter<'a> {
    type Item = &'a Element;

    #[inline]
    fn next(&mut self) -> Option<&'a Element> {
        for node in self.iter.by_ref() {
            if let &Node::Element(ref element) = node {
                return Some(element);
            }
        }
        None
    }

    #[inline]
    fn size_hint(&self) -> (usize, Option<usize>) {
        let (_, upper) = self.iter.size_hint();
        (0, upper)
    }
}

pub struct ElementIterMut<'a> {
    iter: std::slice::IterMut<'a, Node>
}

impl<'a> Iterator for ElementIterMut<'a> {
    type Item = &'a mut Element;

    #[inline]
    fn next(&mut self) -> Option<&'a mut Element> {
        for node in self.iter.by_ref() {
            if let &mut Node::Element(ref mut element) = node {
                return Some(element);
            }
        }
        None
    }

    #[inline]
    fn size_hint(&self) -> (usize, Option<usize>) {
        let (_, upper) = self.iter.size_hint();
        (0, upper)
    }
}

impl Element {
    /// Create a new `Element` with the tag name `name`
    pub fn new<S: ToString>(name: S) -> Element {
        Element {
            name: name.to_string(),
            ..Element::default()
        }
    }

    /// Parse the contents of an element
    fn parse<R: Read>(
        &mut self,
        mut reader: &mut xml::reader::EventReader<R>,
    ) -> Result<(), Error> {
        use xml::reader::XmlEvent;

        loop {
            let ev = reader.next()?;
            match ev {
                XmlEvent::StartElement {
                    name, attributes, ..
                } => {
                    let mut attr_map = HashMap::new();
                    for attr in attributes {
                        let attr_name = match attr.name.prefix {
                            Some(prefix) => format!("{}:{}", prefix, attr.name.local_name),
                            None => attr.name.local_name,
                        };
                        attr_map.insert(attr_name, attr.value);
                    }

                    let mut child = Element {
                        prefix: name.prefix,
                        name: name.local_name,
                        attributes: attr_map,
                        ..Element::default()
                    };
                    child.parse(&mut reader)?;
<<<<<<< HEAD
                    self.children.push(Node::Element(child));
=======
                    self.children.push(child);
>>>>>>> 412c31a6
                }
                XmlEvent::EndElement { name } => {
                    if name.prefix == self.prefix && name.local_name == self.name {
                        return Ok(());
                    } else {
                        // This should never happen, since the base xml library will panic first
                        panic!("Unexpected closing tag: {}, expected {}", name, self.name);
                    }
                }
                XmlEvent::Characters(s) => {
<<<<<<< HEAD
                    self.children.push(Node::Text(s));
                }
                XmlEvent::CData(s) => {
                    self.children.push(Node::CData(s));
                }
                XmlEvent::Comment(s) => {
                    self.children.push(Node::Comment(s));
=======
                    let text = match self.text {
                        Some(ref v) => v.clone(),
                        None => String::new(),
                    };
                    self.text = Some(text + &s);
                }
                XmlEvent::CData(s) => {
                    let cdata = match self.cdata {
                        Some(ref v) => v.clone(),
                        None => String::new(),
                    };
                    self.cdata = Some(cdata + &s);
>>>>>>> 412c31a6
                }
                XmlEvent::StartDocument { .. }
                | XmlEvent::EndDocument
                | XmlEvent::ProcessingInstruction { .. }
<<<<<<< HEAD
                | XmlEvent::Whitespace(_) => {}
=======
                | XmlEvent::Whitespace(_)
                | XmlEvent::Comment(_) => {}
>>>>>>> 412c31a6
            }
        }
    }

    /// Write an element and its contents to `writer`
<<<<<<< HEAD
    pub fn write<W: Write>(&self, writer: &mut xml::writer::EventWriter<W>) -> Result<(), Error> {
=======
    fn write<W: Write>(&self, writer: &mut xml::writer::EventWriter<W>) -> Result<(), Error> {
>>>>>>> 412c31a6
        use xml::attribute::Attribute;
        use xml::name::Name;
        use xml::namespace::Namespace;
        use xml::writer::XmlEvent;

        let name = Name::local(&self.name);
        let mut attributes = Vec::with_capacity(self.attributes.len());
        for (k, v) in &self.attributes {
            attributes.push(Attribute {
                name: Name::local(k),
                value: v,
            });
        }

        let namespace = Namespace::empty();

        writer.write(XmlEvent::StartElement {
            name,
            attributes: Cow::Owned(attributes),
            namespace: Cow::Owned(namespace),
        })?;

        for child in &self.children {
            match *child {
                Node::Text(ref s) => writer.write(XmlEvent::Characters(&s[..]))?,
                Node::CData(ref s) => writer.write(XmlEvent::CData(&s[..]))?,
                Node::Comment(ref s) => writer.write(XmlEvent::Comment(&s[..]))?,
                Node::Element(ref e) => e.write(writer)?,
            }
        }

        writer.write(XmlEvent::EndElement { name: Some(name) })?;

        Ok(())
<<<<<<< HEAD
    }

    #[inline]
    pub fn iter_child_elements<'a>(&'a self) -> ElementIter<'a> {
        ElementIter { iter: self.children.iter() }
    }

    #[inline]
    pub fn iter_child_elements_mut<'a>(&'a mut self) -> ElementIterMut<'a> {
        ElementIterMut { iter: self.children.iter_mut() }
=======
>>>>>>> 412c31a6
    }

    /// Find a single child of the current `Element`, given a predicate
    pub fn find_child<P>(&self, predicate: P) -> Option<&Element>
        where P: for<'r> Fn(&'r &Element) -> bool,
    {
        self.iter_child_elements().find(predicate)
    }

    /// Find a single child of the current `Element`, given a predicate; returns a mutable borrow
    pub fn find_child_mut<P>(&mut self, predicate: P) -> Option<&mut Element>
        where P: for<'r> FnMut(&'r &mut Element) -> bool,
    {
        self.iter_child_elements_mut().find(predicate)
    }

    /// Traverse element using an xpath-like string: root/child/a
    pub fn find(&self, path: &str) -> Result<&Element, Error> {
        Self::find_path(&path.split('/').collect::<Vec<&str>>(), path, self)
    }

<<<<<<< HEAD
    /// Traverse element using an xpath-like string: root/child/a
    pub fn find_mut(&mut self, path: &str) -> Result<&mut Element, Error> {
        Self::find_path_mut(&path.split('/').collect::<Vec<&str>>(), path, self)
    }

    pub fn find_value<T: FromStr>(&self, path: &str) -> Result<Option<T>, Error> {
        let el = self.find(path)?;
        match el.text() {
            Some(text) => {
                match T::from_str(text.as_str()) {
                    Err(_) => Err(errors::Error::ValueFromStr {
                        t: text.to_string(),
                    }.into()),
                    Ok(value) => Ok(Some(value)),
                }
=======
    pub fn find_value<T: FromStr>(&self, path: &str) -> Result<Option<T>, Error> {
        let el = self.find(path)?;
        if let Some(text) = el.text.as_ref() {
            match T::from_str(text) {
                Err(_) => Err(errors::Error::ValueFromStr {
                    t: text.to_string(),
                }.into()),
                Ok(value) => Ok(Some(value)),
>>>>>>> 412c31a6
            }
            None => Ok(None)
        }
    }

<<<<<<< HEAD
    fn find_path<'a>(path: &[&str], original: &str, tree: &'a Element) -> Result<&'a Element, Error> {
=======
    fn find_path<'a>(
        path: &[&str],
        original: &str,
        tree: &'a Element,
    ) -> Result<&'a Element, Error> {
>>>>>>> 412c31a6
        if path.is_empty() {
            return Ok(tree);
        }

        match tree.find_child(|t| t.name == path[0]) {
            Some(element) => Self::find_path(&path[1..], original, element),
            None => Err(errors::Error::ElementNotFound { t: original.into() }.into()),
<<<<<<< HEAD
        }
    }

    fn find_path_mut<'a>(path: &[&str], original: &str, tree: &'a mut Element) -> Result<&'a mut Element, Error> {
        if path.is_empty() {
            return Ok(tree);
        }

        match tree.find_child_mut(|t| t.name == path[0]) {
            Some(element) => Self::find_path_mut(&path[1..], original, element),
            None => Err(errors::Error::ElementNotFound { t: original.into() }.into()),
=======
>>>>>>> 412c31a6
        }
    }

    /// Filters the children of the current `Element`, given a predicate
    pub fn filter_children<P>(&self, predicate: P) -> Filter<ElementIter, P>
        where P: for<'r> Fn(&'r &Element) -> bool,
    {
        self.iter_child_elements().filter(predicate)
    }

    /// Filters the children of the current `Element`, given a predicate; returns a mutable iterator
    pub fn filter_children_mut<P>(&mut self, predicate: P) -> Filter<ElementIterMut, P>
        where P: for<'r> FnMut(&'r &mut Element) -> bool,
    {
        self.iter_child_elements_mut().filter(predicate)
    }

    pub fn text(&self) -> Option<String> {
        let mut text = String::new();
        for node in &self.children {
            match node {
                &Node::Text(ref t) => text.push_str(t.as_str()),
                _ => {}
            }
        }
        if text.is_empty() {
            None
        } else {
            Some(text)
        }
    }
}

impl fmt::Display for Element {
    fn fmt(&self, f: &mut fmt::Formatter) -> fmt::Result {
        let doc = Document {
            root: Some(self.clone()),
            ..Document::default()
        };
        let mut v = Vec::<u8>::new();
        doc.write_with(&mut v, false, "  ", true).unwrap();
        let s = String::from_utf8(v).unwrap();
        f.write_str(&s[..])
    }
}

/// An XML document
#[derive(Debug, Clone, PartialEq, Eq)]
pub struct Document {
    /// Version of the XML document
    pub version: XmlVersion,
    /// Encoding of the XML document
    pub encoding: String,
    /// Root tag of the XML document
    pub root: Option<Element>,
}

impl Default for Document {
    fn default() -> Self {
        Document {
            version: XmlVersion::Version10,
            encoding: "UTF-8".to_owned(),
            root: None,
        }
    }
}

impl Document {
    /// Create a new `Document` with default values
    pub fn new() -> Document {
        Document {
            ..Document::default()
        }
    }

    /// Create a new `Document` with an Element or ElementBuilder at its root.
    pub fn build(root: &mut ElementBuilder) -> Self {
        Document {
            root: Some(root.element()),
            ..Self::default()
        }
    }

    /// Parse data from a reader to construct an XML document
    ///
    /// # Failures
    ///
    /// Passes any errors that the `xml-rs` library returns up the stack
    pub fn parse<R: Read>(r: R) -> Result<Document, Error> {
<<<<<<< HEAD
        use xml::reader::{EventReader, ParserConfig, XmlEvent};

        let mut config = ParserConfig::new();
        config.ignore_comments = false;
=======
        use xml::reader::{EventReader, XmlEvent};
>>>>>>> 412c31a6

        let mut reader = EventReader::new_with_config(r, config);
        let mut doc = Document::new();

        loop {
            let ev = reader.next()?;
            match ev {
                XmlEvent::StartDocument {
                    version, encoding, ..
                } => {
                    doc.version = XmlVersion::from(version);
                    doc.encoding = encoding;
                }
                XmlEvent::StartElement {
                    name, attributes, ..
                } => {
                    // Start of the root element

                    let mut attr_map = HashMap::new();
                    for attr in attributes {
                        let attr_name = match attr.name.prefix {
                            Some(prefix) => format!("{}:{}", prefix, attr.name.local_name),
                            None => attr.name.local_name,
                        };
                        attr_map.insert(attr_name, attr.value);
                    }

                    let mut root = Element {
                        prefix: name.prefix,
                        name: name.local_name,
                        attributes: attr_map,
                        ..Element::default()
                    };
                    root.parse(&mut reader)?;
                    doc.root = Some(root);
                }
                XmlEvent::EndDocument => break,
                _ => {}
            }
        }

        Ok(doc)
    }

    pub fn write<W: Write>(&self, mut w: &mut W) -> Result<(), Error> {
        self.write_with(&mut w, true, "  ", true)
    }

    /// Writes a document to `w`
    pub fn write_with<W: Write>(
        &self,
        w: &mut W,
        document_decl: bool,
        indent_str: &'static str,
        indent: bool,
    ) -> Result<(), Error> {
        use xml::writer::{EmitterConfig, XmlEvent};

        let mut writer = EmitterConfig::new()
            .perform_indent(indent)
            .write_document_declaration(document_decl)
            .indent_string(indent_str)
            .create_writer(w);

        if document_decl {
            writer.write(XmlEvent::StartDocument {
                version: self.version.into(),
                encoding: Some(&self.encoding),
                standalone: None,
            })?;
        }

        if let Some(ref e) = self.root {
            e.write(&mut writer)?;
        }

        Ok(())
    }
}

impl fmt::Display for Document {
    fn fmt(&self, f: &mut fmt::Formatter) -> fmt::Result {
        let mut v = Vec::<u8>::new();
        self.write(&mut v).unwrap();
        let s = String::from_utf8(v).unwrap();
        f.write_str(&s[..])
    }
}<|MERGE_RESOLUTION|>--- conflicted
+++ resolved
@@ -213,11 +213,7 @@
                         ..Element::default()
                     };
                     child.parse(&mut reader)?;
-<<<<<<< HEAD
                     self.children.push(Node::Element(child));
-=======
-                    self.children.push(child);
->>>>>>> 412c31a6
                 }
                 XmlEvent::EndElement { name } => {
                     if name.prefix == self.prefix && name.local_name == self.name {
@@ -228,7 +224,6 @@
                     }
                 }
                 XmlEvent::Characters(s) => {
-<<<<<<< HEAD
                     self.children.push(Node::Text(s));
                 }
                 XmlEvent::CData(s) => {
@@ -236,40 +231,17 @@
                 }
                 XmlEvent::Comment(s) => {
                     self.children.push(Node::Comment(s));
-=======
-                    let text = match self.text {
-                        Some(ref v) => v.clone(),
-                        None => String::new(),
-                    };
-                    self.text = Some(text + &s);
-                }
-                XmlEvent::CData(s) => {
-                    let cdata = match self.cdata {
-                        Some(ref v) => v.clone(),
-                        None => String::new(),
-                    };
-                    self.cdata = Some(cdata + &s);
->>>>>>> 412c31a6
                 }
                 XmlEvent::StartDocument { .. }
                 | XmlEvent::EndDocument
                 | XmlEvent::ProcessingInstruction { .. }
-<<<<<<< HEAD
                 | XmlEvent::Whitespace(_) => {}
-=======
-                | XmlEvent::Whitespace(_)
-                | XmlEvent::Comment(_) => {}
->>>>>>> 412c31a6
             }
         }
     }
 
     /// Write an element and its contents to `writer`
-<<<<<<< HEAD
     pub fn write<W: Write>(&self, writer: &mut xml::writer::EventWriter<W>) -> Result<(), Error> {
-=======
-    fn write<W: Write>(&self, writer: &mut xml::writer::EventWriter<W>) -> Result<(), Error> {
->>>>>>> 412c31a6
         use xml::attribute::Attribute;
         use xml::name::Name;
         use xml::namespace::Namespace;
@@ -304,7 +276,6 @@
         writer.write(XmlEvent::EndElement { name: Some(name) })?;
 
         Ok(())
-<<<<<<< HEAD
     }
 
     #[inline]
@@ -315,8 +286,6 @@
     #[inline]
     pub fn iter_child_elements_mut<'a>(&'a mut self) -> ElementIterMut<'a> {
         ElementIterMut { iter: self.children.iter_mut() }
-=======
->>>>>>> 412c31a6
     }
 
     /// Find a single child of the current `Element`, given a predicate
@@ -338,7 +307,6 @@
         Self::find_path(&path.split('/').collect::<Vec<&str>>(), path, self)
     }
 
-<<<<<<< HEAD
     /// Traverse element using an xpath-like string: root/child/a
     pub fn find_mut(&mut self, path: &str) -> Result<&mut Element, Error> {
         Self::find_path_mut(&path.split('/').collect::<Vec<&str>>(), path, self)
@@ -354,30 +322,16 @@
                     }.into()),
                     Ok(value) => Ok(Some(value)),
                 }
-=======
-    pub fn find_value<T: FromStr>(&self, path: &str) -> Result<Option<T>, Error> {
-        let el = self.find(path)?;
-        if let Some(text) = el.text.as_ref() {
-            match T::from_str(text) {
-                Err(_) => Err(errors::Error::ValueFromStr {
-                    t: text.to_string(),
-                }.into()),
-                Ok(value) => Ok(Some(value)),
->>>>>>> 412c31a6
             }
             None => Ok(None)
         }
     }
 
-<<<<<<< HEAD
-    fn find_path<'a>(path: &[&str], original: &str, tree: &'a Element) -> Result<&'a Element, Error> {
-=======
     fn find_path<'a>(
         path: &[&str],
         original: &str,
         tree: &'a Element,
     ) -> Result<&'a Element, Error> {
->>>>>>> 412c31a6
         if path.is_empty() {
             return Ok(tree);
         }
@@ -385,7 +339,6 @@
         match tree.find_child(|t| t.name == path[0]) {
             Some(element) => Self::find_path(&path[1..], original, element),
             None => Err(errors::Error::ElementNotFound { t: original.into() }.into()),
-<<<<<<< HEAD
         }
     }
 
@@ -397,8 +350,6 @@
         match tree.find_child_mut(|t| t.name == path[0]) {
             Some(element) => Self::find_path_mut(&path[1..], original, element),
             None => Err(errors::Error::ElementNotFound { t: original.into() }.into()),
-=======
->>>>>>> 412c31a6
         }
     }
 
@@ -488,14 +439,10 @@
     ///
     /// Passes any errors that the `xml-rs` library returns up the stack
     pub fn parse<R: Read>(r: R) -> Result<Document, Error> {
-<<<<<<< HEAD
         use xml::reader::{EventReader, ParserConfig, XmlEvent};
 
         let mut config = ParserConfig::new();
         config.ignore_comments = false;
-=======
-        use xml::reader::{EventReader, XmlEvent};
->>>>>>> 412c31a6
 
         let mut reader = EventReader::new_with_config(r, config);
         let mut doc = Document::new();
